# Copyright (c) Microsoft Corporation.
# Licensed under the MIT License.

import itertools
import warnings
import segyio
from os import path
import scipy
from cv_lib.utils import generate_path, mask_to_disk, image_to_disk

from matplotlib import pyplot as plt
from PIL import Image

# bugfix for scipy imports
import scipy.misc
import numpy as np
import torch
from toolz import curry
from torch.utils import data
import logging
from deepseismic_interpretation.dutchf3.utils.batch import (
    interpolate_to_fit_data,
    parse_labels_in_image,
    get_coordinates_for_slice,
)


def _train_data_for(data_dir):
    return path.join(data_dir, "train", "train_seismic.npy")


def _train_labels_for(data_dir):
    return path.join(data_dir, "train", "train_labels.npy")


def _test1_data_for(data_dir):
    return path.join(data_dir, "test_once", "test1_seismic.npy")


def _test1_labels_for(data_dir):
    return path.join(data_dir, "test_once", "test1_labels.npy")


def _test2_data_for(data_dir):
    return path.join(data_dir, "test_once", "test2_seismic.npy")


def _test2_labels_for(data_dir):
    return path.join(data_dir, "test_once", "test2_labels.npy")


def read_labels(fname, data_info):
    """
    Read labels from an image.

    Args:
        fname: filename of labelling mask (image)
        data_info: dictionary describing the data

    Returns:
        list of labels and list of coordinates
    """

    # Alternative writings for slice-type
    inline_alias = ["inline", "in-line", "iline", "y"]
    crossline_alias = ["crossline", "cross-line", "xline", "x"]
    timeslice_alias = ["timeslice", "time-slice", "t", "z", "depthslice", "depth"]

    label_imgs = []
    label_coordinates = {}

    # Find image files in folder

    tmp = fname.split("/")[-1].split("_")
    slice_type = tmp[0].lower()
    tmp = tmp[1].split(".")
    slice_no = int(tmp[0])

    if slice_type not in inline_alias + crossline_alias + timeslice_alias:
        print("File:", fname, "could not be loaded.", "Unknown slice type")
        return None

    if slice_type in inline_alias:
        slice_type = "inline"
    if slice_type in crossline_alias:
        slice_type = "crossline"
    if slice_type in timeslice_alias:
        slice_type = "timeslice"

    # Read file
    print("Loading labels for", slice_type, slice_no, "with")
    img = scipy.misc.imread(fname)
    img = interpolate_to_fit_data(img, slice_type, slice_no, data_info)
    label_img = parse_labels_in_image(img)

    # Get coordinates for slice
    coords = get_coordinates_for_slice(slice_type, slice_no, data_info)

    # Loop through labels in label_img and append to label_coordinates
    for cls in np.unique(label_img):
        if cls > -1:
            if str(cls) not in label_coordinates.keys():
                label_coordinates[str(cls)] = np.array(np.zeros([3, 0]))
            inds_with_cls = label_img == cls
            cords_with_cls = coords[:, inds_with_cls.ravel()]
            label_coordinates[str(cls)] = np.concatenate((label_coordinates[str(cls)], cords_with_cls), 1)
            print(" ", str(np.sum(inds_with_cls)), "labels for class", str(cls))
    if len(np.unique(label_img)) == 1:
        print(" ", 0, "labels", str(cls))

    # Add label_img to output
    label_imgs.append([label_img, slice_type, slice_no])

    return label_imgs, label_coordinates


class SectionLoader(data.Dataset):
    """
    Base class for section data loader
    :param str data_dir: Root directory for training/test data
    :param str n_classes: number of segmentation mask classes
    :param str split: split file to use for loading patches
    :param bool is_transform: Transform patch to dimensions expected by PyTorch
    :param list augmentations: Data augmentations to apply to patches
    :param bool debug: enable debugging output
    """

    def __init__(self, data_dir, n_classes, split="train", is_transform=True, augmentations=None, debug=False):
        self.split = split
        self.data_dir = data_dir
        self.is_transform = is_transform
        self.augmentations = augmentations
        self.n_classes = n_classes
        self.sections = list()
        self.debug = debug

    def __len__(self):
        return len(self.sections)

    def __getitem__(self, index):

        section_name = self.sections[index]
        direction, number = section_name.split(sep="_")

        if direction == "i":
            im = self.seismic[int(number), :, :]
            lbl = self.labels[int(number), :, :]
        elif direction == "x":
            im = self.seismic[:, int(number), :]
            lbl = self.labels[:, int(number), :]

        im, lbl = _transform_WH_to_HW(im), _transform_WH_to_HW(lbl)

        if self.debug and "test" in self.split:
            outdir = f"debug/sectionLoader_{self.split}_raw"
            generate_path(outdir)
            image_to_disk(im, f"{outdir}/index_{index}_section_{section_name}_img.png")
            mask_to_disk(lbl, f"{outdir}/index_{index}_section_{section_name}_lbl.png")

        if self.augmentations is not None:
            augmented_dict = self.augmentations(image=im, mask=lbl)
            im, lbl = augmented_dict["image"], augmented_dict["mask"]

        if self.is_transform:
            im, lbl = self.transform(im, lbl)

        if self.debug and "test" in self.split:
            outdir = f"debug/sectionLoader_{self.split}_{'aug' if self.augmentations is not None else 'noaug'}"
            generate_path(outdir)
            image_to_disk(np.array(im[0]), f"{outdir}/index_{index}_section_{section_name}_img.png")
            mask_to_disk(np.array(lbl[0]), f"{outdir}/index_{index}_section_{section_name}_lbl.png")

<<<<<<< HEAD
        return im, lbl

=======
>>>>>>> a58ba928
    def transform(self, img, lbl):
        # to be in the BxCxHxW that PyTorch uses:
        lbl = np.expand_dims(lbl, 0)
        if len(img.shape) == 2:
            img = np.expand_dims(img, 0)
        return torch.from_numpy(img).float(), torch.from_numpy(lbl).long()


class TrainSectionLoader(SectionLoader):
    """
    Training data loader for sections
    :param str data_dir: Root directory for training/test data
    :param str n_classes: number of segmentation mask classes
    :param str split: split file to use for loading patches
    :param bool is_transform: Transform patch to dimensions expected by PyTorch
    :param list augmentations: Data augmentations to apply to patches
    :param str seismic_path: Override file path for seismic data
    :param str label_path: Override file path for label data
    :param bool debug: enable debugging output
    """

    def __init__(
        self,
        data_dir,
        n_classes,
        split="train",
        is_transform=True,
        augmentations=None,
        seismic_path=None,
        label_path=None,
        debug=False,
    ):
        super(TrainSectionLoader, self).__init__(
            data_dir,
            n_classes,
            split=split,
            is_transform=is_transform,
            augmentations=augmentations,
            seismic_path=seismic_path,
            label_path=label_path,
            debug=debug,
        )

        if seismic_path is not None and label_path is not None:
            # Load npy files (seismc and corresponding labels) from provided
            # location (path)
            if not path.isfile(seismic_path):
                raise Exception(f"{seismic_path} does not exist")
            if not path.isfile(label_path):
                raise Exception(f"{label_path} does not exist")
            self.seismic = np.load(seismic_path)
            self.labels = np.load(label_path)
        else:
            self.seismic = np.load(_train_data_for(self.data_dir))
            self.labels = np.load(_train_labels_for(self.data_dir))

        # reading the file names for split
        txt_path = path.join(self.data_dir, "splits", "section_" + split + ".txt")
        file_list = tuple(open(txt_path, "r"))
        file_list = [id_.rstrip() for id_ in file_list]
        self.sections = file_list


class TrainSectionLoaderWithDepth(TrainSectionLoader):
    """
    Section data loader that includes additional channel for depth
    :param str data_dir: Root directory for training/test data
    :param str n_classes: number of segmentation mask classes
    :param str split: split file to use for loading patches
    :param bool is_transform: Transform patch to dimensions expected by PyTorch
    :param list augmentations: Data augmentations to apply to patches
    :param str seismic_path: Override file path for seismic data
    :param str label_path: Override file path for label data
    :param bool debug: enable debugging output
    """

    def __init__(
        self,
        data_dir,
        n_classes,
        split="train",
        is_transform=True,
        augmentations=None,
        seismic_path=None,
        label_path=None,
        debug=False,
    ):
        super(TrainSectionLoaderWithDepth, self).__init__(
            data_dir,
            n_classes,
            split=split,
            is_transform=is_transform,
            augmentations=augmentations,
            seismic_path=seismic_path,
            label_path=label_path,
            debug=debug,
        )
        self.seismic = add_section_depth_channels(self.seismic)  # NCWH

    def __getitem__(self, index):

        section_name = self.sections[index]
        direction, number = section_name.split(sep="_")

        if direction == "i":
            im = self.seismic[int(number), :, :, :]
            lbl = self.labels[int(number), :, :]
        elif direction == "x":
            im = self.seismic[:, :, int(number), :]
            lbl = self.labels[:, int(number), :]

            im = np.swapaxes(im, 0, 1)  # From WCH to CWH

        im, lbl = _transform_WH_to_HW(im), _transform_WH_to_HW(lbl)

        if self.augmentations is not None:
            im = _transform_CHW_to_HWC(im)
            augmented_dict = self.augmentations(image=im, mask=lbl)
            im, lbl = augmented_dict["image"], augmented_dict["mask"]
            im = _transform_HWC_to_CHW(im)

        if self.is_transform:
            im, lbl = self.transform(im, lbl)

        return im, lbl


class TestSectionLoader(SectionLoader):
    """
    Test data loader for sections
    :param str data_dir: Root directory for training/test data
    :param str n_classes: number of segmentation mask classes
    :param str split: split file to use for loading patches
    :param bool is_transform: Transform patch to dimensions expected by PyTorch
    :param list augmentations: Data augmentations to apply to patches
    :param str seismic_path: Override file path for seismic data
    :param str label_path: Override file path for label data
    :param bool debug: enable debugging output
    """

    def __init__(
        self,
        data_dir,
        n_classes,
        split="test1",
        is_transform=True,
        augmentations=None,
        seismic_path=None,
        label_path=None,
        debug=False,
    ):
        super(TestSectionLoader, self).__init__(
            data_dir, n_classes, split=split, is_transform=is_transform, augmentations=augmentations, debug=debug,
        )

        if "test1" in self.split:
            self.seismic = np.load(_test1_data_for(self.data_dir))
            self.labels = np.load(_test1_labels_for(self.data_dir))
        elif "test2" in self.split:
            self.seismic = np.load(_test2_data_for(self.data_dir))
            self.labels = np.load(_test2_labels_for(self.data_dir))
        elif seismic_path is not None and label_path is not None:
            # Load npy files (seismc and corresponding labels) from provided
            # location (path)
            if not path.isfile(seismic_path):
                raise Exception(f"{seismic_path} does not exist")
            if not path.isfile(label_path):
                raise Exception(f"{label_path} does not exist")
            self.seismic = np.load(seismic_path)
            self.labels = np.load(label_path)

        # We are in test mode. Only read the given split. The other one might not
        # be available.
        txt_path = path.join(self.data_dir, "splits", "section_" + split + ".txt")
        file_list = tuple(open(txt_path, "r"))
        file_list = [id_.rstrip() for id_ in file_list]
        self.sections = file_list


class TestSectionLoaderWithDepth(TestSectionLoader):
    """
    Test data loader for sections that includes additional channel for depth
    :param str data_dir: Root directory for training/test data
    :param str n_classes: number of segmentation mask classes
    :param str split: split file to use for loading patches
    :param bool is_transform: Transform patch to dimensions expected by PyTorch
    :param list augmentations: Data augmentations to apply to patches
    :param str seismic_path: Override file path for seismic data
    :param str label_path: Override file path for label data
    :param bool debug: enable debugging output
    """

    def __init__(
        self,
        data_dir,
        n_classes,
        split="test1",
        is_transform=True,
        augmentations=None,
        seismic_path=None,
        label_path=None,
        debug=False,
    ):
        super(TestSectionLoaderWithDepth, self).__init__(
            data_dir,
            n_classes,
            split=split,
            is_transform=is_transform,
            augmentations=augmentations,
            seismic_path=seismic_path,
            label_path=label_path,
            debug=debug,
        )
        self.seismic = add_section_depth_channels(self.seismic)  # NCWH

    def __getitem__(self, index):

        section_name = self.sections[index]
        direction, number = section_name.split(sep="_")

        if direction == "i":
            im = self.seismic[int(number), :, :, :]
            lbl = self.labels[int(number), :, :]
        elif direction == "x":
            im = self.seismic[:, :, int(number), :]
            lbl = self.labels[:, int(number), :]

            im = np.swapaxes(im, 0, 1)  # From WCH to CWH

        im, lbl = _transform_WH_to_HW(im), _transform_WH_to_HW(lbl)

        # dump images before augmentation
        if self.debug:
            outdir = f"debug/testSectionLoaderWithDepth_{self.split}_raw"
            generate_path(outdir)
            # this needs to take the first dimension of image (no depth) but lbl only has 1 dim
            image_to_disk(im[0, :, :], f"{outdir}/index_{index}_section_{section_name}_img.png")
            mask_to_disk(lbl, f"{outdir}/index_{index}_section_{section_name}_lbl.png")

        if self.augmentations is not None:
            im = _transform_CHW_to_HWC(im)
            augmented_dict = self.augmentations(image=im, mask=lbl)
            im, lbl = augmented_dict["image"], augmented_dict["mask"]
            im = _transform_HWC_to_CHW(im)

        if self.is_transform:
            im, lbl = self.transform(im, lbl)

<<<<<<< HEAD
        # dump images and labels to disk after augmentation
        if self.debug:
            outdir = (
                f"debug/testSectionLoaderWithDepth_{self.split}_{'aug' if self.augmentations is not None else 'noaug'}"
            )
            generate_path(outdir)
            image_to_disk(np.array(im[0, :, :]), f"{outdir}/index_{index}_section_{section_name}_img.png")
            mask_to_disk(np.array(lbl[0, :, :]), f"{outdir}/index_{index}_section_{section_name}_lbl.png")

=======
>>>>>>> a58ba928
        return im, lbl


def _transform_WH_to_HW(numpy_array):
    assert len(numpy_array.shape) >= 2, "This method needs at least 2D arrays"
    return np.swapaxes(numpy_array, -2, -1)


class PatchLoader(data.Dataset):
    """
    Base Data loader for the patch-based deconvnet
    :param str data_dir: Root directory for training/test data
    :param str n_classes: number of segmentation mask classes
    :param int stride: training data stride
    :param int patch_size: Size of patch for training
    :param str split: split file to use for loading patches
    :param bool is_transform: Transform patch to dimensions expected by PyTorch
    :param list augmentations: Data augmentations to apply to patches
    :param bool debug: enable debugging output
    """

    def __init__(
        self, data_dir, n_classes, stride=30, patch_size=99, is_transform=True, augmentations=None, debug=False,
    ):
        self.data_dir = data_dir
        self.is_transform = is_transform
        self.augmentations = augmentations
        self.n_classes = n_classes
        self.patches = list()
        self.patch_size = patch_size
        self.stride = stride
<<<<<<< HEAD
        self.debug = debug
=======
        self.debug=debug
>>>>>>> a58ba928

    def pad_volume(self, volume):
        """
        Only used for train/val!! Not test.
        """
        return np.pad(volume, pad_width=self.patch_size, mode="constant", constant_values=255)

    def __len__(self):
        return len(self.patches)

    def __getitem__(self, index):

        patch_name = self.patches[index]
        direction, idx, xdx, ddx = patch_name.split(sep="_")

        # Shift offsets the padding that is added in training
        # shift = self.patch_size if "test" not in self.split else 0
<<<<<<< HEAD
        # Remember we are cancelling the shift since we no longer pad
=======
        # Remember we are cancelling the shift since we no longer pad        
>>>>>>> a58ba928
        shift = 0
        idx, xdx, ddx = int(idx) + shift, int(xdx) + shift, int(ddx) + shift

        if direction == "i":
            im = self.seismic[idx, xdx : xdx + self.patch_size, ddx : ddx + self.patch_size]
            lbl = self.labels[idx, xdx : xdx + self.patch_size, ddx : ddx + self.patch_size]
        elif direction == "x":
            im = self.seismic[idx : idx + self.patch_size, xdx, ddx : ddx + self.patch_size]
            lbl = self.labels[idx : idx + self.patch_size, xdx, ddx : ddx + self.patch_size]

        im, lbl = _transform_WH_to_HW(im), _transform_WH_to_HW(lbl)

        # dump raw images before augmentation
        if self.debug:
            outdir = f"debug/patchLoader_{self.split}_raw"
            generate_path(outdir)
            image_to_disk(im, f"{outdir}/index_{index}_section_{patch_name}_img.png")
            mask_to_disk(lbl, f"{outdir}/index_{index}_section_{patch_name}_lbl.png")

        if self.augmentations is not None:
            augmented_dict = self.augmentations(image=im, mask=lbl)
            im, lbl = augmented_dict["image"], augmented_dict["mask"]

        # dump images and labels to disk
        if self.debug:
            outdir = f"patchLoader_{self.split}_{'aug' if self.augmentations is not None else 'noaug'}"
            generate_path(outdir)
            image_to_disk(im, f"{outdir}/{index}_img.png")
            mask_to_disk(lbl, f"{outdir}/{index}_lbl.png")

        if self.is_transform:
            im, lbl = self.transform(im, lbl)

        # dump images and labels to disk
        if self.debug:
            outdir = f"debug/patchLoader_{self.split}_{'aug' if self.augmentations is not None else 'noaug'}"
            generate_path(outdir)
            image_to_disk(np.array(im[0, :, :]), f"{outdir}/index_{index}_section_{patch_name}_img.png")
            mask_to_disk(np.array(lbl[0, :, :]), f"{outdir}/index_{index}_section_{patch_name}_lbl.png")

        return im, lbl

    def transform(self, img, lbl):
        # to be in the BxCxHxW that PyTorch uses:
        lbl = np.expand_dims(lbl, 0)
        if len(img.shape) == 2:
            img = np.expand_dims(img, 0)
        return torch.from_numpy(img).float(), torch.from_numpy(lbl).long()


class TestPatchLoader(PatchLoader):
    """
    Test Data loader for the patch-based deconvnet
    :param str data_dir: Root directory for training/test data
    :param str n_classes: number of segmentation mask classes
    :param int stride: training data stride
    :param int patch_size: Size of patch for training
    :param bool is_transform: Transform patch to dimensions expected by PyTorch
    :param list augmentations: Data augmentations to apply to patches
    :param bool debug: enable debugging output
    """

    def __init__(
        self, data_dir, n_classes, stride=30, patch_size=99, is_transform=True, augmentations=None, debug=False
    ):
        super(TestPatchLoader, self).__init__(
            data_dir,
            n_classes,
            stride=stride,
            patch_size=patch_size,
            is_transform=is_transform,
            augmentations=augmentations,
            debug=debug,
        )
        ## Warning: this is not used or tested
        raise NotImplementedError("This class is not correctly implemented.")
        self.seismic = np.load(_train_data_for(self.data_dir))
        self.labels = np.load(_train_labels_for(self.data_dir))

        patch_list = tuple(open(txt_path, "r"))
        patch_list = [id_.rstrip() for id_ in patch_list]
        self.patches = patch_list


class TrainPatchLoader(PatchLoader):
    """
    Train data loader for the patch-based deconvnet
    :param str data_dir: Root directory for training/test data
    :param int stride: training data stride
    :param int patch_size: Size of patch for training
    :param str split: split file to use for loading patches
    :param bool is_transform: Transform patch to dimensions expected by PyTorch
    :param list augmentations: Data augmentations to apply to patches
    :param bool debug: enable debugging output
    """

    def __init__(
        self,
        data_dir,
        n_classes,
        split="train",
        stride=30,
        patch_size=99,
        is_transform=True,
        augmentations=None,
        seismic_path=None,
        label_path=None,
        debug=False,
    ):
        super(TrainPatchLoader, self).__init__(
            data_dir,
            n_classes,
            stride=stride,
            patch_size=patch_size,
            is_transform=is_transform,
            augmentations=augmentations,
            debug=debug,
        )

        warnings.warn("This no longer pads the volume")
        if seismic_path is not None and label_path is not None:
            # Load npy files (seismc and corresponding labels) from provided
            # location (path)
            if not path.isfile(seismic_path):
                raise Exception(f"{seismic_path} does not exist")
            if not path.isfile(label_path):
                raise Exception(f"{label_path} does not exist")
            self.seismic = np.load(seismic_path)
            self.labels = np.load(label_path)
        else:
            self.seismic = np.load(_train_data_for(self.data_dir))
            self.labels = np.load(_train_labels_for(self.data_dir))
        # We are in train/val mode. Most likely the test splits are not saved yet,
        # so don't attempt to load them.
        self.split = split
        # reading the file names for split
        txt_path = path.join(self.data_dir, "splits", "patch_" + split + ".txt")
        patch_list = tuple(open(txt_path, "r"))
        patch_list = [id_.rstrip() for id_ in patch_list]
        self.patches = patch_list


class TrainPatchLoaderWithDepth(TrainPatchLoader):
    """
    Train data loader for the patch-based deconvnet with patch depth channel
    :param str data_dir: Root directory for training/test data
    :param int stride: training data stride
    :param int patch_size: Size of patch for training
    :param str split: split file to use for loading patches
    :param bool is_transform: Transform patch to dimensions expected by PyTorch
    :param list augmentations: Data augmentations to apply to patches
    :param bool debug: enable debugging output
    """

    def __init__(
        self,
        data_dir,
        split="train",
        stride=30,
        patch_size=99,
        is_transform=True,
        augmentations=None,
        seismic_path=None,
        label_path=None,
        debug=False,
    ):
        super(TrainPatchLoaderWithDepth, self).__init__(
            data_dir,
            split=split,
            stride=stride,
            patch_size=patch_size,
            is_transform=is_transform,
            augmentations=augmentations,
            seismic_path=seismic_path,
            label_path=label_path,
            debug=debug,
        )

    def __getitem__(self, index):

        patch_name = self.patches[index]
        direction, idx, xdx, ddx = patch_name.split(sep="_")

        # Shift offsets the padding that is added in training
        # shift = self.patch_size if "test" not in self.split else 0
<<<<<<< HEAD
        # Remember we are cancelling the shift since we no longer pad
=======
        # Remember we are cancelling the shift since we no longer pad        
>>>>>>> a58ba928
        shift = 0
        idx, xdx, ddx = int(idx) + shift, int(xdx) + shift, int(ddx) + shift

        if direction == "i":
            im = self.seismic[idx, xdx : xdx + self.patch_size, ddx : ddx + self.patch_size]
            lbl = self.labels[idx, xdx : xdx + self.patch_size, ddx : ddx + self.patch_size]
        elif direction == "x":
            im = self.seismic[idx : idx + self.patch_size, xdx, ddx : ddx + self.patch_size]
            lbl = self.labels[idx : idx + self.patch_size, xdx, ddx : ddx + self.patch_size]
        im, lbl = _transform_WH_to_HW(im), _transform_WH_to_HW(lbl)

        if self.augmentations is not None:
            augmented_dict = self.augmentations(image=im, mask=lbl)
            im, lbl = augmented_dict["image"], augmented_dict["mask"]

        im = add_patch_depth_channels(im)

        if self.is_transform:
            im, lbl = self.transform(im, lbl)
        return im, lbl


def _transform_CHW_to_HWC(numpy_array):
    return np.moveaxis(numpy_array, 0, -1)


def _transform_HWC_to_CHW(numpy_array):
    return np.moveaxis(numpy_array, -1, 0)


class TrainPatchLoaderWithSectionDepth(TrainPatchLoader):
    """
    Train data loader for the patch-based deconvnet section depth channel
    :param str data_dir: Root directory for training/test data
    :param int stride: training data stride
    :param int patch_size: Size of patch for training
    :param str split: split file to use for loading patches
    :param bool is_transform: Transform patch to dimensions expected by PyTorch
    :param list augmentations: Data augmentations to apply to patches
    :param str seismic_path: Override file path for seismic data
    :param str label_path: Override file path for label data
    :param bool debug: enable debugging output
    """

    def __init__(
        self,
        data_dir,
        n_classes,
        split="train",
        stride=30,
        patch_size=99,
        is_transform=True,
        augmentations=None,
        seismic_path=None,
        label_path=None,
        debug=False,
    ):
        super(TrainPatchLoaderWithSectionDepth, self).__init__(
            data_dir,
            n_classes,
            split=split,
            stride=stride,
            patch_size=patch_size,
            is_transform=is_transform,
            augmentations=augmentations,
            seismic_path=seismic_path,
            label_path=label_path,
            debug=debug,
        )
        self.seismic = add_section_depth_channels(self.seismic)

    def __getitem__(self, index):

        patch_name = self.patches[index]
        direction, idx, xdx, ddx = patch_name.split(sep="_")

        # Shift offsets the padding that is added in training
        # shift = self.patch_size if "test" not in self.split else 0
<<<<<<< HEAD
        # Remember we are cancelling the shift since we no longer pad
=======
        # Remember we are cancelling the shift since we no longer pad        
>>>>>>> a58ba928
        shift = 0
        idx, xdx, ddx = int(idx) + shift, int(xdx) + shift, int(ddx) + shift

        if direction == "i":
            im = self.seismic[idx, :, xdx : xdx + self.patch_size, ddx : ddx + self.patch_size]
            lbl = self.labels[idx, xdx : xdx + self.patch_size, ddx : ddx + self.patch_size]
        elif direction == "x":
            im = self.seismic[idx : idx + self.patch_size, :, xdx, ddx : ddx + self.patch_size]
            lbl = self.labels[idx : idx + self.patch_size, xdx, ddx : ddx + self.patch_size]
            im = np.swapaxes(im, 0, 1)  # From WCH to CWH

        im, lbl = _transform_WH_to_HW(im), _transform_WH_to_HW(lbl)

        # dump images before augmentation
        if self.debug:
            outdir = f"debug/patchLoaderWithSectionDepth_{self.split}_raw"
            generate_path(outdir)
            image_to_disk(im[0, :, :], f"{outdir}/index_{index}_section_{patch_name}_img.png")
            mask_to_disk(lbl, f"{outdir}/index_{index}_section_{patch_name}_lbl.png")

        if self.augmentations is not None:
            im = _transform_CHW_to_HWC(im)
            augmented_dict = self.augmentations(image=im, mask=lbl)
            im, lbl = augmented_dict["image"], augmented_dict["mask"]
            im = _transform_HWC_to_CHW(im)

        # dump images and labels to disk
        if self.debug:
            outdir = f"patchLoaderWithSectionDepth_{self.split}_{'aug' if self.augmentations is not None else 'noaug'}"
            generate_path(outdir)
            image_to_disk(im[0,:,:], f"{outdir}/{index}_img.png")
            mask_to_disk(lbl, f"{outdir}/{index}_lbl.png")

        if self.is_transform:
            im, lbl = self.transform(im, lbl)

        # dump images and labels to disk after augmentation
        if self.debug:
            outdir = (
                f"debug/patchLoaderWithSectionDepth_{self.split}_{'aug' if self.augmentations is not None else 'noaug'}"
            )
            generate_path(outdir)
            image_to_disk(np.array(im[0, :, :]), f"{outdir}/index_{index}_section_{patch_name}_img.png")
            mask_to_disk(np.array(lbl[0, :, :]), f"{outdir}/index_{index}_section_{patch_name}_lbl.png")

        return im, lbl

    def __repr__(self):
        unique, counts = np.unique(self.labels, return_counts=True)
        ratio = counts / np.sum(counts)
        return "\n".join(f"{lbl}: {cnt} [{rat}]" for lbl, cnt, rat in zip(unique, counts, ratio))


_TRAIN_PATCH_LOADERS = {
    "section": TrainPatchLoaderWithSectionDepth,
    "patch": TrainPatchLoaderWithDepth,
}

_TRAIN_SECTION_LOADERS = {"section": TrainSectionLoaderWithDepth}


def get_patch_loader(cfg):
    assert str(cfg.TRAIN.DEPTH).lower() in [
        "section",
        "patch",
        "none",
    ], f"Depth {cfg.TRAIN.DEPTH} not supported for patch data. \
            Valid values: section, patch, none."
    return _TRAIN_PATCH_LOADERS.get(cfg.TRAIN.DEPTH, TrainPatchLoader)


def get_section_loader(cfg):
    assert str(cfg.TRAIN.DEPTH).lower() in [
        "section",
        "none",
    ], f"Depth {cfg.TRAIN.DEPTH} not supported for section data. \
        Valid values: section, none."
    return _TRAIN_SECTION_LOADERS.get(cfg.TRAIN.DEPTH, TrainSectionLoader)


_TEST_LOADERS = {"section": TestSectionLoaderWithDepth}


def get_test_loader(cfg):
    logger = logging.getLogger(__name__)
    logger.info(f"Test loader {cfg.TRAIN.DEPTH}")
    return _TEST_LOADERS.get(cfg.TRAIN.DEPTH, TestSectionLoader)


def add_patch_depth_channels(image_array):
    """Add 2 extra channels to a 1 channel numpy array
    One channel is a linear sequence from 0 to 1 starting from the top of the image to the bottom
    The second channel is the product of the input channel and the 'depth' channel
    
    Args:
        image_array (np.array): 1D Numpy array
    
    Returns:
        [np.array]: 3D numpy array
    """
    h, w = image_array.shape
    image = np.zeros([3, h, w])
    image[0] = image_array
    for row, const in enumerate(np.linspace(0, 1, h)):
        image[1, row, :] = const
    image[2] = image[0] * image[1]
    return image


def add_section_depth_channels(sections_numpy):
    """Add 2 extra channels to a 1 channel section
    One channel is a linear sequence from 0 to 1 starting from the top of the section to the bottom
    The second channel is the product of the input channel and the 'depth' channel
    
    Args:
        sections_numpy (numpy array): 3D Matrix (NWH)Image tensor
    
    Returns:
        [pytorch tensor]: 3D image tensor
    """
    n, w, h = sections_numpy.shape
    image = np.zeros([3, n, w, h])
    image[0] = sections_numpy
    for row, const in enumerate(np.linspace(0, 1, h)):
        image[1, :, :, row] = const
    image[2] = image[0] * image[1]
    return np.swapaxes(image, 0, 1)<|MERGE_RESOLUTION|>--- conflicted
+++ resolved
@@ -170,11 +170,8 @@
             image_to_disk(np.array(im[0]), f"{outdir}/index_{index}_section_{section_name}_img.png")
             mask_to_disk(np.array(lbl[0]), f"{outdir}/index_{index}_section_{section_name}_lbl.png")
 
-<<<<<<< HEAD
         return im, lbl
 
-=======
->>>>>>> a58ba928
     def transform(self, img, lbl):
         # to be in the BxCxHxW that PyTorch uses:
         lbl = np.expand_dims(lbl, 0)
@@ -423,7 +420,6 @@
         if self.is_transform:
             im, lbl = self.transform(im, lbl)
 
-<<<<<<< HEAD
         # dump images and labels to disk after augmentation
         if self.debug:
             outdir = (
@@ -433,8 +429,6 @@
             image_to_disk(np.array(im[0, :, :]), f"{outdir}/index_{index}_section_{section_name}_img.png")
             mask_to_disk(np.array(lbl[0, :, :]), f"{outdir}/index_{index}_section_{section_name}_lbl.png")
 
-=======
->>>>>>> a58ba928
         return im, lbl
 
 
@@ -466,11 +460,7 @@
         self.patches = list()
         self.patch_size = patch_size
         self.stride = stride
-<<<<<<< HEAD
         self.debug = debug
-=======
-        self.debug=debug
->>>>>>> a58ba928
 
     def pad_volume(self, volume):
         """
@@ -488,11 +478,7 @@
 
         # Shift offsets the padding that is added in training
         # shift = self.patch_size if "test" not in self.split else 0
-<<<<<<< HEAD
         # Remember we are cancelling the shift since we no longer pad
-=======
-        # Remember we are cancelling the shift since we no longer pad        
->>>>>>> a58ba928
         shift = 0
         idx, xdx, ddx = int(idx) + shift, int(xdx) + shift, int(ddx) + shift
 
@@ -678,11 +664,7 @@
 
         # Shift offsets the padding that is added in training
         # shift = self.patch_size if "test" not in self.split else 0
-<<<<<<< HEAD
         # Remember we are cancelling the shift since we no longer pad
-=======
-        # Remember we are cancelling the shift since we no longer pad        
->>>>>>> a58ba928
         shift = 0
         idx, xdx, ddx = int(idx) + shift, int(xdx) + shift, int(ddx) + shift
 
@@ -761,11 +743,7 @@
 
         # Shift offsets the padding that is added in training
         # shift = self.patch_size if "test" not in self.split else 0
-<<<<<<< HEAD
         # Remember we are cancelling the shift since we no longer pad
-=======
-        # Remember we are cancelling the shift since we no longer pad        
->>>>>>> a58ba928
         shift = 0
         idx, xdx, ddx = int(idx) + shift, int(xdx) + shift, int(ddx) + shift
 
